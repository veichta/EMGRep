--- conflicted
+++ resolved
@@ -51,20 +51,9 @@
         """
         super().__init__()
         self.data_path = data_path
-<<<<<<< HEAD
-        self.data_selection = data_selection
-        if not data_selection:
-            self.data_selection = [
-                (subject, day, time)
-                for subject in [1, 2, 3, 7, 8, 9, 10]
-                for day in [1, 2, 3, 4, 5]
-                for time in [1, 2]
-            ]
-=======
         self.train_data = train_data
         self.val_data = val_data
         self.test_data = test_data
->>>>>>> ccb0f05a
         self.positive_mode = positive_mode
         self.seq_len = seq_len
         self.seq_stride = seq_stride
@@ -76,39 +65,30 @@
     def _create_dataset(self, mode="train") -> EMGRepDataset:
         """Create the dataset.
 
-<<<<<<< HEAD
-    def _create_dataset(self) -> EMGRepDataset:
-        """Create the dataset."""
-        logging.info("Loading data...")
-        mat_files = [
-            get_recording(subject=subject, day=day, time=time, data_path=str(self.data_path))
-            for subject, day, time in tqdm(self.data_selection)
-        ]
-=======
         Args:
             mode (str, optional): Mode of the dataset. Defaults to "train".
 
         Returns:
             EMGRepDataset: Dataset.
         """
-        if mode == "train":
+        if mode == "test":
+            data = self.test_data
+
+        elif mode == "train":
             data = self.train_data
         elif mode == "val":
             data = self.val_data
-        elif mode == "test":
-            data = self.test_data
-        mat_files = []
-        for subject, day, time in data:
-            mat_files.append(
-                get_recording(
-                    subject=subject,
-                    day=day,
-                    time=time,
-                    data_path=str(self.data_path),
-                )
+
+        logging.info(f"Loading {mode} dataset...")
+        mat_files = [
+            get_recording(
+                subject=subject,
+                day=day,
+                time=time,
+                data_path=str(self.data_path),
             )
-
->>>>>>> ccb0f05a
+            for subject, day, time in tqdm(data)
+        ]
         return EMGRepDataset(
             mat_files=mat_files,
             positive_mode=self.positive_mode,
