"""Implementation of the training loop for classification head."""

import datetime
import logging
import time
from argparse import Namespace
from typing import Any, Dict

import numpy as np
import torch
import wandb
<<<<<<< HEAD
from einops import rearrange
from sklearn.metrics import classification_report
=======
from sklearn.metrics import classification_report, confusion_matrix
from torch import nn
>>>>>>> fac8ca55
from torch.utils.data import DataLoader, Dataset
from tqdm import tqdm


class LinearClassificationHead(nn.Module):
    """Architectural functionality for logistic regression."""

    def __init__(self, input_size: int, hidden_size: int, output_size: int):
        """Initializes the Classification Head.

        Args:
            input_size (int): Input size.
            hidden_size (int): Hidden size.
            output_size (int): Output size.

        """
        super(LinearClassificationHead, self).__init__()
<<<<<<< HEAD
        self.linear = torch.nn.Linear(input_size, output_size)
=======
        self.ffn = nn.Sequential(
            nn.Linear(input_size, hidden_size),
            nn.ReLU(),
            nn.Linear(hidden_size, output_size),
        )

        self.softmax = nn.Softmax(dim=1)
>>>>>>> fac8ca55

    def forward(self, x: torch.tensor):
        """Forward pass.

        Args:
            x (torch.tensor): Input tensor.

        Returns:
            torch.tensor: Class logits per block. (batch size, #classes, n_blocks)
                -> compatible with torch crossentropy criterion
        """
<<<<<<< HEAD
        out = self.linear(x)
        out = torch.softmax(out, axis=-1)
        return rearrange(out, "Bs B C -> Bs C B")


class MLPClassificationHead(torch.nn.Module):
    """Architectural functionality for MLP classifier on block encodings."""

    def __init__(self, input_size: int, output_size: int):
        """Initializes the Classification Head.

        Args:
            input_size (int): Input size.
            output_size (int): Output size.
        """
        super(MLPClassificationHead, self).__init__()
        self.mlp = torch.nn.Sequential(
            torch.nn.Linear(input_size, input_size),
            torch.nn.Dropout(0.1),
            torch.nn.ReLU(),
            torch.nn.Linear(input_size, output_size),
        )

    def forward(self, x: torch.tensor):
        """Forward pass.

        Args:
            x (torch.tensor): Input tensor.

        Returns:
            torch.tensor: Class logits per block. (batch size, #classes, n_blocks)
                -> compatible with torch crossentropy criterion
        """
        logits = self.mlp(x)
        out = torch.softmax(logits, axis=-1)
        return rearrange(out, "Bs B C -> Bs C B")


class GRUClassificationHead(torch.nn.Module):
    """Architectural functionality for 1-layer GRU over block encodings + logistic regression."""

    def __init__(self, input_size: int, output_size: int):
        """Initializes the Classification Head.

        Args:
            input_size (int): Input size.
            output_size (int): Output size.
        """
        super(GRUClassificationHead, self).__init__()
        self.gru = torch.nn.GRU(input_size, input_size, num_layers=1, batch_first=True, dropout=0.1)
        self.project_out = torch.nn.Linear(input_size, output_size)

    def forward(self, x: torch.tensor):
        """Forward pass.

        Args:
            x (torch.tensor): Input tensor.

        Returns:
            torch.tensor: Class logits per block. (batch size, #classes, n_blocks)
                -> compatible with torch crossentropy criterion
        """
        x, _ = self.gru(x)
        out = self.project_out(x)
        out = torch.softmax(out, axis=-1)
        return rearrange(out, "Bs B C -> Bs C B")
=======
        out = self.ffn(x)
        out = self.softmax(out)
        return out
>>>>>>> fac8ca55


def train_classifier(representations: Dict[str, Dataset], pred_block: int, args: Namespace):
    """Train the linear classifier.

    Args:
        representations (Dict[str, DataLoader]): Dictionary of representations datasets.
        pred_block (int): Block to predict from sequence.
        args (Namespace): Command line arguments.
    """
    logging.info("Training the classifier...")
    start = time.time()

<<<<<<< HEAD
        Args:
            n_classes (int): Number of action classes.
            encoding_size (int): Encoding size (assuming one-dim).
            args (Namespace): Arguments from the command line.
            lr (float): Initial learning rate.
            epochs (int): Number of epochs to train for.
        """
        self.n_classes = n_classes
        self.encoding_size = encoding_size

        if args.classifier_type == "linear":
            self.head = LinearClassificationHead(encoding_size, n_classes)
        elif args.classifier_type == "MLP":
            self.head = MLPClassificationHead(encoding_size, n_classes)
        elif args.classifier_type == "GRU":
            self.head = GRUClassificationHead(encoding_size, n_classes)
        else:
            raise NotImplementedError("Unknown classifier: {}".format(args.classifier))

        self.lr = lr
        self.epochs = epochs
        self.device = args.device
        self.args = args

    def fit(self, train_dataloader: DataLoader, val_dataloader: DataLoader) -> DataLoader:
        """Fits a classification head on the given training set for a fixed number of epochs.

        Args:
            train_dataloader (DataLoader): A dataloader delivering tuples of type
                shape: (embed_1d, class_label).
            val_dataloader (DataLoader): A dataloader delivering tuples of type
                shape: (embed_1d, class_label).

        Returns:
            DownstreamTuner: Instance of itself, fitted.
        """
        # TODO: Do we want the full [train until cvg w.r.t val set] setup?
        self.head.to(self.device)
=======
    n_classes = len(representations["train"].actual_labels)
    logging.debug(f"Number of classes: {n_classes}")

    # define data loaders
    train_dl = DataLoader(
        representations["train"], batch_size=args.batch_size_classifier, shuffle=True
    )
    val_dl = DataLoader(
        representations["val"], batch_size=args.batch_size_classifier, shuffle=False
    )
    test_dl = DataLoader(
        representations["test"], batch_size=args.batch_size_classifier, shuffle=False
    )

    # define model
    model = LinearClassificationHead(
        input_size=args.ar_dim, hidden_size=4 * args.ar_dim, output_size=n_classes
    )

    # define loss function and optimizer
    criterion = nn.CrossEntropyLoss()
    optimizer = torch.optim.Adam(model.parameters(), lr=args.lr_classifier)
    scheduler = torch.optim.lr_scheduler.ReduceLROnPlateau(
        optimizer, mode="min", factor=0.1, patience=5  # , verbose=True
    )

    # train loop
    metrics: Dict[str, Any] = {"train": {}, "val": {}, "test": {}}
    pbar = tqdm(range(args.epochs_classifier), desc="Training classifier", ncols=100)
    for epoch in pbar:
        metrics["train"][epoch] = train_one_epoch_classifier(
            model=model,
            criterion=criterion,
            optimizer=optimizer,
            train_dl=train_dl,
            pred_block=pred_block,
            args=args,
        )
        metrics["val"][epoch] = validate_classifier(
            model=model, criterion=criterion, val_dl=val_dl, pred_block=pred_block, args=args
        )

        scheduler.step(metrics["val"][epoch]["loss"])

        pbar.set_postfix(
            {
                "train loss": metrics["train"][epoch]["loss"],
                "val loss": metrics["val"][epoch]["loss"],
            }
        )

    metrics["test"][0] = test_classifier(
        model=model, criterion=criterion, test_dl=test_dl, pred_block=pred_block, args=args
    )
>>>>>>> fac8ca55

    # evaluate
    out = {
        "train": report(
            model=model, dataloader=train_dl, pred_block=pred_block, args=args, split="train"
        ),
        "val": report(
            model=model, dataloader=val_dl, pred_block=pred_block, args=args, split="valid"
        ),
        "test": report(
            model=model, dataloader=test_dl, pred_block=pred_block, args=args, split="test"
        ),
    }

    if args.wandb:
        for metric, val in out["train"].items():
            wandb.log({f"linear-train-{metric}": val})

<<<<<<< HEAD
        for _ in pbar:
            ep_loss = []
            for x, y in train_dataloader:
                optimizer.zero_grad()
                # @TODO how do we want to handle sequences? Curr: Just flatten
                # x = torch.reshape(x.to(self.device), (-1, self.encoding_size))
                # y = torch.reshape(y.long().to(self.device), (-1,))
                outputs = self.head(x.to(self.device))
                loss = criterion(outputs, y.to(self.device).long())

                if self.args.wandb:
                    wandb.log({"cls_train_loss": loss.item()})
                loss.backward()
                optimizer.step()
                scheduler.step()
=======
        for metric, val in out["val"].items():
            wandb.log({f"linear-val-{metric}": val})
>>>>>>> fac8ca55

        for metric, val in out["test"].items():
            wandb.log({f"linear-test-{metric}": val})

<<<<<<< HEAD
            losses.append(np.mean(ep_loss))

            val_loss = []
            with torch.no_grad():
                for x, y in val_dataloader:
                    # x = torch.reshape(x.to(self.device), (-1, self.encoding_size))
                    # y = torch.reshape(y.long().to(self.device), (-1,))
                    outputs = self.head(x.to(self.device))
                    loss = criterion(outputs, y.to(self.device).long())

                    if self.args.wandb:
                        wandb.log({"cls_val_loss": loss.item()})

                    val_loss.append(loss.item())

            pbar.set_postfix({"loss": np.mean(ep_loss), "val_loss": np.mean(val_loss)})
=======
    end = time.time()
    duration = str(datetime.timedelta(seconds=end - start))
    logging.info(f"Training took {duration}.")

    return out


def train_one_epoch_classifier(
    model: nn.Module,
    criterion: nn.Module,
    optimizer: torch.optim.Optimizer,
    train_dl: DataLoader,
    pred_block: int,
    args: Namespace,
) -> Dict[str, Any]:
    """Train the classifier for one epoch.
>>>>>>> fac8ca55

    Args:
        model (nn.Module): Model.
        criterion (nn.Module): Loss function.
        optimizer (torch.optim.Optimizer): Optimizer.
        train_dl (DataLoader): Train dataloader.
        pred_block (int): Block to predict from sequence.
        args (Namespace): Command line arguments.

    Returns:
        Dict[str, Any]: Dictionary of metrics.
    """
    epoch_loss = 0.0

    model.train()
    model.to(args.device)
    for batch in train_dl:
        # get the inputs and labels
        inputs, labels = batch
        inputs = inputs[:, pred_block]
        labels = labels[:, pred_block]

<<<<<<< HEAD
        Returns:
            torch.Tensor: Predicted class labels.
        """
        with torch.no_grad():
            self.head.to(self.device)
            return torch.cat(
                [self.head(x.to(self.device)) for x, y in dataloader],
                dim=0,
            )

    def score(self, dataloader: DataLoader, split: str) -> Dict[str, float]:
        """Computes the test metrics for the given dataloader.
=======
        # zero the parameter gradients
        optimizer.zero_grad()
>>>>>>> fac8ca55

        # forward + backward + optimize
        outputs = model(inputs.to(args.device))
        loss = criterion(outputs, labels.to(args.device))
        loss.backward()
        optimizer.step()

        # compute the statistics
        epoch_loss += loss.item()

<<<<<<< HEAD
        pred = self.predict(dataloader).cpu()
        pred = rearrange(pred, "Bs C B -> (Bs B) C")  # TODO: evaluate on last one only, fix strides
        y = torch.flatten(torch.cat([_y for x, _y in dataloader], dim=0)).cpu().long()
=======
    epoch_loss /= len(train_dl)
>>>>>>> fac8ca55

    return {"loss": epoch_loss}


def validate_classifier(
    model: nn.Module, criterion: nn.Module, val_dl: DataLoader, pred_block: int, args: Namespace
) -> Dict[str, Any]:
    """Validate the classifier for one epoch.

    Args:
        model (nn.Module): Model.
        criterion (nn.Module): Loss function.
        val_dl (DataLoader): Validation dataloader.
        pred_block (int): Block to predict from sequence.
        args (Namespace): Command line arguments.

    Returns:
        Dict[str, Any]: Dictionary of metrics.
    """
    epoch_loss = 0.0

    model.eval()
    model.to(args.device)
    with torch.no_grad():
        for batch in val_dl:
            # get the inputs and labels
            inputs, labels = batch
            inputs = inputs[:, pred_block]
            labels = labels[:, pred_block]

            # forward
            outputs = model(inputs.to(args.device))
            loss = criterion(outputs, labels.to(args.device))

            # compute the statistics
            epoch_loss += loss.item()

    epoch_loss /= len(val_dl)

    return {"loss": epoch_loss}


def test_classifier(
    model: nn.Module, criterion: nn.Module, test_dl: DataLoader, pred_block: int, args: Namespace
) -> Dict[str, Any]:
    """Test the classifier.

    Args:
        model (nn.Module): Model.
        criterion (nn.Module): Loss function.
        test_dl (DataLoader): Test dataloader.
        pred_block (int): Block to predict from sequence.
        args (Namespace): Command line arguments.

    Returns:
        Dict[str, Any]: Dictionary of metrics.
    """
    epoch_loss = 0.0

    model.eval()
    model.to(args.device)
    with torch.no_grad():
        for batch in test_dl:
            # get the inputs and labels
            inputs, labels = batch
            inputs = inputs[:, pred_block]
            labels = labels[:, pred_block]

            # forward
            outputs = model(inputs.to(args.device))
            loss = criterion(outputs, labels.to(args.device))

            # compute the statistics
            epoch_loss += loss.item()

    epoch_loss /= len(test_dl)

    return {"loss": epoch_loss}


def cleanup_report(report: Dict[str, Any]) -> Dict[str, Any]:
    """Cleans up the classification report.

    Args:
        report (Dict): Classification report.

    Returns:
        Dict: Cleaned up classification report.
    """
    cleaned_report = {}

    for class_label, metrics in report.items():
        if class_label in [str(i) for i in range(12)]:  # class labels
            prefix = f"class-{class_label}-"
            for metric, score in metrics.items():
                cleaned_report[prefix + metric] = score
        elif class_label in ["macro avg", "weighted avg"]:
            prefix = f"{class_label.replace(' ', '-')}-"
            for metric, score in metrics.items():
                cleaned_report[prefix + metric] = score
        elif class_label == "accuracy":
            cleaned_report[class_label] = metrics

    return cleaned_report


def report(
    model: nn.Module,
    dataloader: DataLoader,
    split: str,
    pred_block: int,
    args: Namespace,
) -> Dict[str, float]:
    """Generate classification report and confusion matrix.

    Args:
        model (nn.Module): Classification Model.
        dataloader (DataLoader): Dataloader for the evaluation.
        split (str): Split of the dataloader.
        pred_block (int): Block id where the encoding will be taking for prediction.
        args (Namespace): Command line arguments.
<<<<<<< HEAD
    """
    logging.info("Training the classifier...")
    start = time.time()

    tuner = DownstreamTuner(
        n_classes=args.n_classes,
        encoding_size=args.ar_dim,
        epochs=args.epochs_classifier,
        args=args,
    )

    tuner.fit(representations["train"], val_dataloader=representations["val"])
    # y_pred = np.argmax(tuner.predict("test_dl").numpy(), axis=1)

    res = {
        "train": tuner.score(dataloader=representations["train"], split="train"),
        "val": tuner.score(dataloader=representations["val"], split="val"),
        "test": tuner.score(dataloader=representations["test"], split="test"),
    }

    if args.wandb:
        for metric, val in res["train"].items():
            wandb.log({f"linear-train-{metric}": val})

        for metric, val in res["val"].items():
            wandb.log({f"linear-val-{metric}": val})

        for metric, val in res["test"].items():
            wandb.log({f"linear-test-{metric}": val})

    end = time.time()
    elapsed = datetime.timedelta(seconds=end - start)
    logging.info(f"Training time: {elapsed}")

    # TODO: log metrics


def test_logreg():
    """Runs a testing script with dummy data & plots for the logistic regression head."""
    # create dummy data
    encoding_size = 2
    # n_classes = 2

    x_train = np.array([np.arange(0, 100) + 10 * d for d in range(encoding_size)])
    x_train = x_train + 100 * np.random.rand(*x_train.shape)
    x_train = x_train.swapaxes(0, 1) / 100

    y_train = np.concatenate([np.zeros(len(x_train) // 2), np.ones(len(x_train) // 2)], axis=0)

    train_dl = torch.utils.data.DataLoader(
        torch.utils.data.TensorDataset(torch.tensor(x_train), torch.tensor(y_train)),
        batch_size=10,
        shuffle=True,
=======

    Returns:
        Dict[str, float]: Classification report.
    """
    model.eval()
    model.to(args.device)

    # get targets and predictions
    predictions = []
    targets = []
    with torch.no_grad():
        for batch in dataloader:
            inputs, labels = batch
            inputs = inputs[:, pred_block]
            labels = labels[:, pred_block]

            outputs = model(inputs.to(args.device))
            predictions.append(outputs.argmax(dim=1).cpu().numpy())
            targets.append(labels.cpu().numpy())

    predictions = np.concatenate(predictions)
    targets = np.concatenate(targets)

    # compute metrics
    rev_label_map = {v: k for k, v in dataloader.dataset.label_map.items()}
    n_classes = len(rev_label_map)
    class_names = [str(rev_label_map[c]) for c in range(n_classes)]

    rep_str = classification_report(
        y_true=targets,
        y_pred=predictions,
        target_names=class_names,
        zero_division=0,
>>>>>>> fac8ca55
    )
    logging.info(f"{split.capitalize()} classification report:\n{rep_str}")

    report = classification_report(
        y_true=targets,
        y_pred=predictions,
        target_names=class_names,
        output_dict=True,
        zero_division=0,
    )
    report = cleanup_report(report)

    cf = confusion_matrix(targets, predictions)
    logging.info(f"{split.capitalize()} confusion matrix:\n{cf}")
    # TODO: Plot confusion matrix?

    return report<|MERGE_RESOLUTION|>--- conflicted
+++ resolved
@@ -9,18 +9,45 @@
 import numpy as np
 import torch
 import wandb
-<<<<<<< HEAD
-from einops import rearrange
-from sklearn.metrics import classification_report
-=======
 from sklearn.metrics import classification_report, confusion_matrix
 from torch import nn
->>>>>>> fac8ca55
 from torch.utils.data import DataLoader, Dataset
 from tqdm import tqdm
 
 
 class LinearClassificationHead(nn.Module):
+    """Architectural functionality for logistic regression."""
+
+    def __init__(self, input_size: int, output_size: int):
+        """Initializes the Classification Head.
+
+        Args:
+            input_size (int): Input size.
+            output_size (int): Output size.
+
+        """
+        super(LinearClassificationHead, self).__init__()
+        self.lin = nn.Sequential(
+            nn.Linear(input_size, output_size),
+        )
+        self.softmax = nn.Softmax(dim=1)
+
+    def forward(self, x: torch.tensor):
+        """Forward pass.
+
+        Args:
+            x (torch.tensor): Input tensor.
+
+        Returns:
+            torch.tensor: Class logits per block. (batch size, #classes, n_blocks)
+                -> compatible with torch crossentropy criterion
+        """
+        out = self.lin(x)
+        out = self.softmax(out)
+        return out
+
+
+class MLPClassificationHead(nn.Module):
     """Architectural functionality for logistic regression."""
 
     def __init__(self, input_size: int, hidden_size: int, output_size: int):
@@ -32,18 +59,13 @@
             output_size (int): Output size.
 
         """
-        super(LinearClassificationHead, self).__init__()
-<<<<<<< HEAD
-        self.linear = torch.nn.Linear(input_size, output_size)
-=======
+        super(MLPClassificationHead, self).__init__()
         self.ffn = nn.Sequential(
             nn.Linear(input_size, hidden_size),
             nn.ReLU(),
             nn.Linear(hidden_size, output_size),
         )
-
         self.softmax = nn.Softmax(dim=1)
->>>>>>> fac8ca55
 
     def forward(self, x: torch.tensor):
         """Forward pass.
@@ -55,78 +77,9 @@
             torch.tensor: Class logits per block. (batch size, #classes, n_blocks)
                 -> compatible with torch crossentropy criterion
         """
-<<<<<<< HEAD
-        out = self.linear(x)
-        out = torch.softmax(out, axis=-1)
-        return rearrange(out, "Bs B C -> Bs C B")
-
-
-class MLPClassificationHead(torch.nn.Module):
-    """Architectural functionality for MLP classifier on block encodings."""
-
-    def __init__(self, input_size: int, output_size: int):
-        """Initializes the Classification Head.
-
-        Args:
-            input_size (int): Input size.
-            output_size (int): Output size.
-        """
-        super(MLPClassificationHead, self).__init__()
-        self.mlp = torch.nn.Sequential(
-            torch.nn.Linear(input_size, input_size),
-            torch.nn.Dropout(0.1),
-            torch.nn.ReLU(),
-            torch.nn.Linear(input_size, output_size),
-        )
-
-    def forward(self, x: torch.tensor):
-        """Forward pass.
-
-        Args:
-            x (torch.tensor): Input tensor.
-
-        Returns:
-            torch.tensor: Class logits per block. (batch size, #classes, n_blocks)
-                -> compatible with torch crossentropy criterion
-        """
-        logits = self.mlp(x)
-        out = torch.softmax(logits, axis=-1)
-        return rearrange(out, "Bs B C -> Bs C B")
-
-
-class GRUClassificationHead(torch.nn.Module):
-    """Architectural functionality for 1-layer GRU over block encodings + logistic regression."""
-
-    def __init__(self, input_size: int, output_size: int):
-        """Initializes the Classification Head.
-
-        Args:
-            input_size (int): Input size.
-            output_size (int): Output size.
-        """
-        super(GRUClassificationHead, self).__init__()
-        self.gru = torch.nn.GRU(input_size, input_size, num_layers=1, batch_first=True, dropout=0.1)
-        self.project_out = torch.nn.Linear(input_size, output_size)
-
-    def forward(self, x: torch.tensor):
-        """Forward pass.
-
-        Args:
-            x (torch.tensor): Input tensor.
-
-        Returns:
-            torch.tensor: Class logits per block. (batch size, #classes, n_blocks)
-                -> compatible with torch crossentropy criterion
-        """
-        x, _ = self.gru(x)
-        out = self.project_out(x)
-        out = torch.softmax(out, axis=-1)
-        return rearrange(out, "Bs B C -> Bs C B")
-=======
         out = self.ffn(x)
         out = self.softmax(out)
         return out
->>>>>>> fac8ca55
 
 
 def train_classifier(representations: Dict[str, Dataset], pred_block: int, args: Namespace):
@@ -140,46 +93,6 @@
     logging.info("Training the classifier...")
     start = time.time()
 
-<<<<<<< HEAD
-        Args:
-            n_classes (int): Number of action classes.
-            encoding_size (int): Encoding size (assuming one-dim).
-            args (Namespace): Arguments from the command line.
-            lr (float): Initial learning rate.
-            epochs (int): Number of epochs to train for.
-        """
-        self.n_classes = n_classes
-        self.encoding_size = encoding_size
-
-        if args.classifier_type == "linear":
-            self.head = LinearClassificationHead(encoding_size, n_classes)
-        elif args.classifier_type == "MLP":
-            self.head = MLPClassificationHead(encoding_size, n_classes)
-        elif args.classifier_type == "GRU":
-            self.head = GRUClassificationHead(encoding_size, n_classes)
-        else:
-            raise NotImplementedError("Unknown classifier: {}".format(args.classifier))
-
-        self.lr = lr
-        self.epochs = epochs
-        self.device = args.device
-        self.args = args
-
-    def fit(self, train_dataloader: DataLoader, val_dataloader: DataLoader) -> DataLoader:
-        """Fits a classification head on the given training set for a fixed number of epochs.
-
-        Args:
-            train_dataloader (DataLoader): A dataloader delivering tuples of type
-                shape: (embed_1d, class_label).
-            val_dataloader (DataLoader): A dataloader delivering tuples of type
-                shape: (embed_1d, class_label).
-
-        Returns:
-            DownstreamTuner: Instance of itself, fitted.
-        """
-        # TODO: Do we want the full [train until cvg w.r.t val set] setup?
-        self.head.to(self.device)
-=======
     n_classes = len(representations["train"].actual_labels)
     logging.debug(f"Number of classes: {n_classes}")
 
@@ -195,9 +108,17 @@
     )
 
     # define model
-    model = LinearClassificationHead(
-        input_size=args.ar_dim, hidden_size=4 * args.ar_dim, output_size=n_classes
-    )
+    if args.classifier_type == "linear":
+        model = LinearClassificationHead(args.ar_dim, n_classes)
+    elif args.classifier_type == "MLP":
+        model = MLPClassificationHead(
+            input_size=args.ar_dim, hidden_size=4 * args.ar_dim, output_size=n_classes
+        )
+    elif args.classifier_type == "GRU":
+        raise NotImplementedError("Deprecated for incompatible embedding shapes since rework.")
+        # model = GRUClassificationHead(args.ar_dim, n_classes)
+    else:
+        raise NotImplementedError("Unknown classifier: {}".format(args.classifier))
 
     # define loss function and optimizer
     criterion = nn.CrossEntropyLoss()
@@ -234,7 +155,6 @@
     metrics["test"][0] = test_classifier(
         model=model, criterion=criterion, test_dl=test_dl, pred_block=pred_block, args=args
     )
->>>>>>> fac8ca55
 
     # evaluate
     out = {
@@ -253,48 +173,12 @@
         for metric, val in out["train"].items():
             wandb.log({f"linear-train-{metric}": val})
 
-<<<<<<< HEAD
-        for _ in pbar:
-            ep_loss = []
-            for x, y in train_dataloader:
-                optimizer.zero_grad()
-                # @TODO how do we want to handle sequences? Curr: Just flatten
-                # x = torch.reshape(x.to(self.device), (-1, self.encoding_size))
-                # y = torch.reshape(y.long().to(self.device), (-1,))
-                outputs = self.head(x.to(self.device))
-                loss = criterion(outputs, y.to(self.device).long())
-
-                if self.args.wandb:
-                    wandb.log({"cls_train_loss": loss.item()})
-                loss.backward()
-                optimizer.step()
-                scheduler.step()
-=======
         for metric, val in out["val"].items():
             wandb.log({f"linear-val-{metric}": val})
->>>>>>> fac8ca55
 
         for metric, val in out["test"].items():
             wandb.log({f"linear-test-{metric}": val})
 
-<<<<<<< HEAD
-            losses.append(np.mean(ep_loss))
-
-            val_loss = []
-            with torch.no_grad():
-                for x, y in val_dataloader:
-                    # x = torch.reshape(x.to(self.device), (-1, self.encoding_size))
-                    # y = torch.reshape(y.long().to(self.device), (-1,))
-                    outputs = self.head(x.to(self.device))
-                    loss = criterion(outputs, y.to(self.device).long())
-
-                    if self.args.wandb:
-                        wandb.log({"cls_val_loss": loss.item()})
-
-                    val_loss.append(loss.item())
-
-            pbar.set_postfix({"loss": np.mean(ep_loss), "val_loss": np.mean(val_loss)})
-=======
     end = time.time()
     duration = str(datetime.timedelta(seconds=end - start))
     logging.info(f"Training took {duration}.")
@@ -311,7 +195,6 @@
     args: Namespace,
 ) -> Dict[str, Any]:
     """Train the classifier for one epoch.
->>>>>>> fac8ca55
 
     Args:
         model (nn.Module): Model.
@@ -334,23 +217,8 @@
         inputs = inputs[:, pred_block]
         labels = labels[:, pred_block]
 
-<<<<<<< HEAD
-        Returns:
-            torch.Tensor: Predicted class labels.
-        """
-        with torch.no_grad():
-            self.head.to(self.device)
-            return torch.cat(
-                [self.head(x.to(self.device)) for x, y in dataloader],
-                dim=0,
-            )
-
-    def score(self, dataloader: DataLoader, split: str) -> Dict[str, float]:
-        """Computes the test metrics for the given dataloader.
-=======
         # zero the parameter gradients
         optimizer.zero_grad()
->>>>>>> fac8ca55
 
         # forward + backward + optimize
         outputs = model(inputs.to(args.device))
@@ -361,13 +229,7 @@
         # compute the statistics
         epoch_loss += loss.item()
 
-<<<<<<< HEAD
-        pred = self.predict(dataloader).cpu()
-        pred = rearrange(pred, "Bs C B -> (Bs B) C")  # TODO: evaluate on last one only, fix strides
-        y = torch.flatten(torch.cat([_y for x, _y in dataloader], dim=0)).cpu().long()
-=======
     epoch_loss /= len(train_dl)
->>>>>>> fac8ca55
 
     return {"loss": epoch_loss}
 
@@ -489,61 +351,6 @@
         split (str): Split of the dataloader.
         pred_block (int): Block id where the encoding will be taking for prediction.
         args (Namespace): Command line arguments.
-<<<<<<< HEAD
-    """
-    logging.info("Training the classifier...")
-    start = time.time()
-
-    tuner = DownstreamTuner(
-        n_classes=args.n_classes,
-        encoding_size=args.ar_dim,
-        epochs=args.epochs_classifier,
-        args=args,
-    )
-
-    tuner.fit(representations["train"], val_dataloader=representations["val"])
-    # y_pred = np.argmax(tuner.predict("test_dl").numpy(), axis=1)
-
-    res = {
-        "train": tuner.score(dataloader=representations["train"], split="train"),
-        "val": tuner.score(dataloader=representations["val"], split="val"),
-        "test": tuner.score(dataloader=representations["test"], split="test"),
-    }
-
-    if args.wandb:
-        for metric, val in res["train"].items():
-            wandb.log({f"linear-train-{metric}": val})
-
-        for metric, val in res["val"].items():
-            wandb.log({f"linear-val-{metric}": val})
-
-        for metric, val in res["test"].items():
-            wandb.log({f"linear-test-{metric}": val})
-
-    end = time.time()
-    elapsed = datetime.timedelta(seconds=end - start)
-    logging.info(f"Training time: {elapsed}")
-
-    # TODO: log metrics
-
-
-def test_logreg():
-    """Runs a testing script with dummy data & plots for the logistic regression head."""
-    # create dummy data
-    encoding_size = 2
-    # n_classes = 2
-
-    x_train = np.array([np.arange(0, 100) + 10 * d for d in range(encoding_size)])
-    x_train = x_train + 100 * np.random.rand(*x_train.shape)
-    x_train = x_train.swapaxes(0, 1) / 100
-
-    y_train = np.concatenate([np.zeros(len(x_train) // 2), np.ones(len(x_train) // 2)], axis=0)
-
-    train_dl = torch.utils.data.DataLoader(
-        torch.utils.data.TensorDataset(torch.tensor(x_train), torch.tensor(y_train)),
-        batch_size=10,
-        shuffle=True,
-=======
 
     Returns:
         Dict[str, float]: Classification report.
@@ -577,7 +384,6 @@
         y_pred=predictions,
         target_names=class_names,
         zero_division=0,
->>>>>>> fac8ca55
     )
     logging.info(f"{split.capitalize()} classification report:\n{rep_str}")
 
