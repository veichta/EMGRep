DATA="/cluster/scratch/bieriv/nina_db"
LR_CPC=2e-4
AR_DIM=256
AR_LAYERS=2
ENC_DIM=256
PREPROCESSING="rms"
NORM="True"
ALPHA=0
DECAY=1e-3
<<<<<<< HEAD
OPTIMIZER="sgd"
AR_MODEL="gru"
ENCODER_TYPE="cnn"
CLASSIFIER_TYPE="mlp"
=======
OPTIMIZER="adam"

SEQ_LEN=5400
SEQ_STRIDE=300

>>>>>>> ffb8088c
POSITIVE_MODE="none" # "none", "session", "subject", "label"
SPLIT_MODE="day"     # "day", "subject", "session"

module load gcc/8.2.0 python_gpu/3.10.4 eth_proxy

pip install -q -r requirements.txt
for SPLIT in 1 2 3 4 5; do
    VAL_IDX=${SPLIT}
    TEST_IDX=$((SPLIT % 5 + 1))
<<<<<<< HEAD
    echo "python main.py --data ${DATA}/data/01_raw --device cuda --debug --wandb --log_dir ${DATA}/logs --lr_cpc ${LR_CPC} --test_idx ${TEST_IDX} --val_idx ${VAL_IDX} --positive_mode ${POSITIVE_MODE} --encoder_dim ${ENC_DIM} --ar_dim ${AR_DIM} --ar_layers ${AR_LAYERS} --split_mode ${SPLIT_MODE} --preprocessing ${PREPROCESSING} --normalize ${NORM} --cpc_alpha ${ALPHA} --weight_decay_cpc ${DECAY} --optimizer_cpc ${OPTIMIZER} --encoder_type ${ENCODER_TYPE} --ar_model ${AR_MODEL} --classifier_type ${CLASSIFIER_TYPE} --debug"
=======
    echo "python main.py --data ${DATA}/data/01_raw --device cuda --debug --wandb --log_dir ${DATA}/logs --lr_cpc ${LR_CPC} --test_idx ${TEST_IDX} --val_idx ${VAL_IDX} --positive_mode ${POSITIVE_MODE} --encoder_dim ${ENC_DIM} --ar_dim ${AR_DIM} --ar_layers ${AR_LAYERS} --split_mode ${SPLIT_MODE} --preprocessing ${PREPROCESSING} --normalize ${NORM} --cpc_alpha ${ALPHA} --weight_decay_cpc ${DECAY} --optimizer_cpc ${OPTIMIZER} --seq_len ${SEQ_LEN} --seq_stride ${SEQ_STRIDE}"
>>>>>>> ffb8088c
    sbatch \
        --time=06:00:00 \
        --nodes=1 \
        --ntasks=1 \
        --cpus-per-task=20 \
        -J "emgrep-split-${SPLIT}" \
        --mem-per-cpu=10000 \
        --gres=gpumem:14240m \
        --gpus=1 \
        --mail-type=ALL \
        --mail-user="${USER}@ethz.ch" \
        --output="logs/${POSITIVE_MODE}-split-${SPLIT}.txt" \
<<<<<<< HEAD
        --wrap="python main.py --data ${DATA}/data/01_raw --device cuda --debug --wandb --log_dir ${DATA}/logs --lr_cpc ${LR_CPC} --test_idx ${TEST_IDX} --val_idx ${VAL_IDX} --positive_mode ${POSITIVE_MODE} --encoder_dim ${ENC_DIM} --ar_dim ${AR_DIM} --ar_layers ${AR_LAYERS} --split_mode ${SPLIT_MODE} --preprocessing ${PREPROCESSING} --normalize ${NORM} --cpc_alpha ${ALPHA} --weight_decay_cpc ${DECAY} --optimizer_cpc ${OPTIMIZER} --encoder_type ${ENCODER_TYPE} --ar_model ${AR_MODEL} --classifier_type ${CLASSIFIER_TYPE} --debug"
=======
        --wrap="python main.py --data ${DATA}/data/01_raw --device cuda --debug --wandb --log_dir ${DATA}/logs --lr_cpc ${LR_CPC} --test_idx ${TEST_IDX} --val_idx ${VAL_IDX} --positive_mode ${POSITIVE_MODE} --encoder_dim ${ENC_DIM} --ar_dim ${AR_DIM} --ar_layers ${AR_LAYERS} --split_mode ${SPLIT_MODE} --preprocessing ${PREPROCESSING} --normalize ${NORM} --cpc_alpha ${ALPHA} --weight_decay_cpc ${DECAY} --optimizer_cpc ${OPTIMIZER} --seq_len ${SEQ_LEN} --seq_stride ${SEQ_STRIDE}"
>>>>>>> ffb8088c
done<|MERGE_RESOLUTION|>--- conflicted
+++ resolved
@@ -7,18 +7,12 @@
 NORM="True"
 ALPHA=0
 DECAY=1e-3
-<<<<<<< HEAD
 OPTIMIZER="sgd"
+SEQ_LEN=5400
+SEQ_STRIDE=300
 AR_MODEL="gru"
 ENCODER_TYPE="cnn"
 CLASSIFIER_TYPE="mlp"
-=======
-OPTIMIZER="adam"
-
-SEQ_LEN=5400
-SEQ_STRIDE=300
-
->>>>>>> ffb8088c
 POSITIVE_MODE="none" # "none", "session", "subject", "label"
 SPLIT_MODE="day"     # "day", "subject", "session"
 
@@ -28,11 +22,7 @@
 for SPLIT in 1 2 3 4 5; do
     VAL_IDX=${SPLIT}
     TEST_IDX=$((SPLIT % 5 + 1))
-<<<<<<< HEAD
-    echo "python main.py --data ${DATA}/data/01_raw --device cuda --debug --wandb --log_dir ${DATA}/logs --lr_cpc ${LR_CPC} --test_idx ${TEST_IDX} --val_idx ${VAL_IDX} --positive_mode ${POSITIVE_MODE} --encoder_dim ${ENC_DIM} --ar_dim ${AR_DIM} --ar_layers ${AR_LAYERS} --split_mode ${SPLIT_MODE} --preprocessing ${PREPROCESSING} --normalize ${NORM} --cpc_alpha ${ALPHA} --weight_decay_cpc ${DECAY} --optimizer_cpc ${OPTIMIZER} --encoder_type ${ENCODER_TYPE} --ar_model ${AR_MODEL} --classifier_type ${CLASSIFIER_TYPE} --debug"
-=======
-    echo "python main.py --data ${DATA}/data/01_raw --device cuda --debug --wandb --log_dir ${DATA}/logs --lr_cpc ${LR_CPC} --test_idx ${TEST_IDX} --val_idx ${VAL_IDX} --positive_mode ${POSITIVE_MODE} --encoder_dim ${ENC_DIM} --ar_dim ${AR_DIM} --ar_layers ${AR_LAYERS} --split_mode ${SPLIT_MODE} --preprocessing ${PREPROCESSING} --normalize ${NORM} --cpc_alpha ${ALPHA} --weight_decay_cpc ${DECAY} --optimizer_cpc ${OPTIMIZER} --seq_len ${SEQ_LEN} --seq_stride ${SEQ_STRIDE}"
->>>>>>> ffb8088c
+    echo "python main.py --data ${DATA}/data/01_raw --device cuda --debug --wandb --log_dir ${DATA}/logs --lr_cpc ${LR_CPC} --test_idx ${TEST_IDX} --val_idx ${VAL_IDX} --positive_mode ${POSITIVE_MODE} --encoder_dim ${ENC_DIM} --ar_dim ${AR_DIM} --ar_layers ${AR_LAYERS} --split_mode ${SPLIT_MODE} --preprocessing ${PREPROCESSING} --normalize ${NORM} --cpc_alpha ${ALPHA} --weight_decay_cpc ${DECAY} --optimizer_cpc ${OPTIMIZER} --seq_len ${SEQ_LEN} --seq_stride ${SEQ_STRIDE}  --encoder_type ${ENCODER_TYPE} --ar_model ${AR_MODEL} --classifier_type ${CLASSIFIER_TYPE} --debug
     sbatch \
         --time=06:00:00 \
         --nodes=1 \
@@ -45,9 +35,5 @@
         --mail-type=ALL \
         --mail-user="${USER}@ethz.ch" \
         --output="logs/${POSITIVE_MODE}-split-${SPLIT}.txt" \
-<<<<<<< HEAD
-        --wrap="python main.py --data ${DATA}/data/01_raw --device cuda --debug --wandb --log_dir ${DATA}/logs --lr_cpc ${LR_CPC} --test_idx ${TEST_IDX} --val_idx ${VAL_IDX} --positive_mode ${POSITIVE_MODE} --encoder_dim ${ENC_DIM} --ar_dim ${AR_DIM} --ar_layers ${AR_LAYERS} --split_mode ${SPLIT_MODE} --preprocessing ${PREPROCESSING} --normalize ${NORM} --cpc_alpha ${ALPHA} --weight_decay_cpc ${DECAY} --optimizer_cpc ${OPTIMIZER} --encoder_type ${ENCODER_TYPE} --ar_model ${AR_MODEL} --classifier_type ${CLASSIFIER_TYPE} --debug"
-=======
-        --wrap="python main.py --data ${DATA}/data/01_raw --device cuda --debug --wandb --log_dir ${DATA}/logs --lr_cpc ${LR_CPC} --test_idx ${TEST_IDX} --val_idx ${VAL_IDX} --positive_mode ${POSITIVE_MODE} --encoder_dim ${ENC_DIM} --ar_dim ${AR_DIM} --ar_layers ${AR_LAYERS} --split_mode ${SPLIT_MODE} --preprocessing ${PREPROCESSING} --normalize ${NORM} --cpc_alpha ${ALPHA} --weight_decay_cpc ${DECAY} --optimizer_cpc ${OPTIMIZER} --seq_len ${SEQ_LEN} --seq_stride ${SEQ_STRIDE}"
->>>>>>> ffb8088c
+        --wrap="python main.py --data ${DATA}/data/01_raw --device cuda --debug --wandb --log_dir ${DATA}/logs --lr_cpc ${LR_CPC} --test_idx ${TEST_IDX} --val_idx ${VAL_IDX} --positive_mode ${POSITIVE_MODE} --encoder_dim ${ENC_DIM} --ar_dim ${AR_DIM} --ar_layers ${AR_LAYERS} --split_mode ${SPLIT_MODE} --preprocessing ${PREPROCESSING} --normalize ${NORM} --cpc_alpha ${ALPHA} --weight_decay_cpc ${DECAY} --optimizer_cpc ${OPTIMIZER} --seq_len ${SEQ_LEN} --seq_stride ${SEQ_STRIDE}  --encoder_type ${ENCODER_TYPE} --ar_model ${AR_MODEL} --classifier_type ${CLASSIFIER_TYPE} --debug"
 done